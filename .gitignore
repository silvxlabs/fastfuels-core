# ignore Lucas' dev file
dev/

.DS_Store

# Byte-compiled / optimized / DLL files
__pycache__/
*.py[cod]
*$py.class

# C extensions
*.so

# Distribution / packaging
.Python
build/
develop-eggs/
dist/
downloads/
eggs/
.eggs/
lib/
lib64/
parts/
sdist/
var/
wheels/
share/python-wheels/
*.egg-info/
.installed.cfg
*.egg
MANIFEST

# PyInstaller
#  Usually these files are written by a python script from a template
#  before PyInstaller builds the exe, so as to inject date/other infos into it.
*.manifest
*.spec

# Installer logs
pip-log.txt
pip-delete-this-directory.txt

# Unit test / coverage reports
htmlcov/
.tox/
.nox/
.coverage
.coverage.*
.cache
nosetests.xml
coverage.xml
*.cover
*.py,cover
.hypothesis/
.pytest_cache/
cover/

# Translations
*.mo
*.pot

# Django stuff:
*.log
local_settings.py
db.sqlite3
db.sqlite3-journal

# Flask stuff:
instance/
.webassets-cache

# Scrapy stuff:
.scrapy

# Sphinx documentation
docs/_build/

# PyBuilder
.pybuilder/
target/

# Jupyter Notebook
.ipynb_checkpoints

# IPython
profile_default/
ipython_config.py

# pyenv
#   For a library or package, you might want to ignore these files since the code is
#   intended to run in multiple environments; otherwise, check them in:
# .python-version

# pipenv
#   According to pypa/pipenv#598, it is recommended to include Pipfile.lock in version control.
#   However, in case of collaboration, if having platform-specific dependencies or dependencies
#   having no cross-platform support, pipenv may install dependencies that don't work, or not
#   install all needed dependencies.
#Pipfile.lock

# poetry
#   Similar to Pipfile.lock, it is generally recommended to include poetry.lock in version control.
#   This is especially recommended for binary packages to ensure reproducibility, and is more
#   commonly ignored for libraries.
#   https://python-poetry.org/docs/basic-usage/#commit-your-poetrylock-file-to-version-control
#poetry.lock

# pdm
#   Similar to Pipfile.lock, it is generally recommended to include pdm.lock in version control.
#pdm.lock
#   pdm stores project-wide configurations in .pdm.toml, but it is recommended to not include it
#   in version control.
#   https://pdm.fming.dev/#use-with-ide
.pdm.toml

# PEP 582; used by e.g. github.com/David-OConnor/pyflow and github.com/pdm-project/pdm
__pypackages__/

# Celery stuff
celerybeat-schedule
celerybeat.pid

# SageMath parsed files
*.sage.py

# Environments
.env
.venv
env/
venv/
ENV/
env.bak/
venv.bak/

# Spyder project settings
.spyderproject
.spyproject

# Rope project settings
.ropeproject

# mkdocs documentation
/site

# mypy
.mypy_cache/
.dmypy.json
dmypy.json

# Pyre type checker
.pyre/

# pytype static type analyzer
.pytype/

# Cython debug symbols
cython_debug/

# PyCharm
#  JetBrains specific template is maintained in a separate JetBrains.gitignore that can
#  be found at https://github.com/github/gitignore/blob/main/Global/JetBrains.gitignore
#  and can be added to the global gitignore or merged into this file.  For a more nuclear
#  option (not recommended) you can uncomment the following to ignore the entire idea folder.
#.idea/

# Testing
/tests/figs/

<<<<<<< HEAD
#remove idea files
.idea/

# VS Code
.vscode/
=======

#remove idea files
.idea/
>>>>>>> 9cd3491c
<|MERGE_RESOLUTION|>--- conflicted
+++ resolved
@@ -167,14 +167,5 @@
 # Testing
 /tests/figs/
 
-<<<<<<< HEAD
 #remove idea files
-.idea/
-
-# VS Code
-.vscode/
-=======
-
-#remove idea files
-.idea/
->>>>>>> 9cd3491c
+.idea/